--- conflicted
+++ resolved
@@ -1,11 +1,4 @@
-<<<<<<< HEAD
-from . import edges
-from . import nodes
-from . import stepper
 
-from .nodes import as_unit, as_units, Unit
-from .graph import Graph
-=======
 from . import edges
 from . import nodes
 from . import stepper
@@ -13,5 +6,4 @@
 from .nodes import as_unit, as_units, Unit
 from .edges import make_edge, Connection
 from .graph import Graph
->>>>>>> c629c448
 from .packer import argspack, argpack, ArgsPack